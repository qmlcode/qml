language: python

sudo: required
dist: trusty

python:
  - "2.7"
  - "3.4"
  - "3.5"
  - "3.6"

before_install:
  - sudo apt-get update -qq

install:
 - sudo apt-get install -qq gcc gfortran libblas-dev liblapack-dev
 - sudo apt-get install -qq gcc-4.8 gfortran-4.8

 - |
   if [ ${TRAVIS_PYTHON_VERSION:0:1} = 3 ]; then
       sudo apt-get install python3-numpy
<<<<<<< HEAD
       python3 setup.py install
   elif [ ${TRAVIS_PYTHON_VERSION} = "2.7" ]; then
       sudo apt-get install python-numpy
       python2 setup.py install
=======
       export PYTHONPATH=/usr/lib/python${TRAVIS_PYTHON_VERSION}/dist-packages:${PYTHONPATH}
       # python3 setup.py build
       # python3 setup.py install
       pip3 install .
   elif [ ${TRAVIS_PYTHON_VERSION} = "2.7" ]; then
       sudo apt-get install python-numpy
       export PYTHONPATH=/usr/lib/python${TRAVIS_PYTHON_VERSION}/dist-packages:${PYTHONPATH}
       # python2 setup.py build
       # python2 setup.py install
       pip2 install .
>>>>>>> 15eac681
   else
       echo "ERROR: Unknown Python version."
   fi


before_script:
 - cd ${TRAVIS_BUILD_DIR}/tests/

script:
 - nosetests -v<|MERGE_RESOLUTION|>--- conflicted
+++ resolved
@@ -19,23 +19,11 @@
  - |
    if [ ${TRAVIS_PYTHON_VERSION:0:1} = 3 ]; then
        sudo apt-get install python3-numpy
-<<<<<<< HEAD
        python3 setup.py install
    elif [ ${TRAVIS_PYTHON_VERSION} = "2.7" ]; then
        sudo apt-get install python-numpy
        python2 setup.py install
-=======
-       export PYTHONPATH=/usr/lib/python${TRAVIS_PYTHON_VERSION}/dist-packages:${PYTHONPATH}
-       # python3 setup.py build
-       # python3 setup.py install
-       pip3 install .
-   elif [ ${TRAVIS_PYTHON_VERSION} = "2.7" ]; then
-       sudo apt-get install python-numpy
-       export PYTHONPATH=/usr/lib/python${TRAVIS_PYTHON_VERSION}/dist-packages:${PYTHONPATH}
-       # python2 setup.py build
-       # python2 setup.py install
-       pip2 install .
->>>>>>> 15eac681
+
    else
        echo "ERROR: Unknown Python version."
    fi
