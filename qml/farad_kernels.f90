! MIT License
!
! Copyright (c) 2016 Anders Steen Christensen, Felix Faber
!
! Permission is hereby granted, free of charge, to any person obtaining a copy
! of this software and associated documentation files (the "Software"), to deal
! in the Software without restriction, including without limitation the rights
! to use, copy, modify, merge, publish, distribute, sublicense, and/or sell
! copies of the Software, and to permit persons to whom the Software is
! furnished to do so, subject to the following conditions:
!
! The above copyright notice and this permission notice shall be included in all
! copies or substantial portions of the Software.
!
! THE SOFTWARE IS PROVIDED "AS IS", WITHOUT WARRANTY OF ANY KIND, EXPRESS OR
! IMPLIED, INCLUDING BUT NOT LIMITED TO THE WARRANTIES OF MERCHANTABILITY,
! FITNESS FOR A PARTICULAR PURPOSE AND NONINFRINGEMENT. IN NO EVENT SHALL THE
! AUTHORS OR COPYRIGHT HOLDERS BE LIABLE FOR ANY CLAIM, DAMAGES OR OTHER
! LIABILITY, WHETHER IN AN ACTION OF CONTRACT, TORT OR OTHERWISE, ARISING FROM,
! OUT OF OR IN CONNECTION WITH THE SOFTWARE OR THE USE OR OTHER DEALINGS IN THE
! SOFTWARE.

module arad

    implicit none

contains

function atomic_distl2(X1, X2, N1, N2, sin1, sin2, width, cut_distance, r_width, c_width) result(aadist)

    implicit none

    double precision, dimension(:,:), intent(in) :: X1
    double precision, dimension(:,:), intent(in) :: X2

    integer, intent(in) :: N1
    integer, intent(in) :: N2

    double precision, dimension(:), intent(in) :: sin1
    double precision, dimension(:), intent(in) :: sin2

    double precision, intent(in) :: width
    double precision, intent(in) :: cut_distance
    double precision, intent(in) :: r_width
    double precision, intent(in) :: c_width

    double precision :: aadist

    double precision :: d

    integer :: m_1, m_2

    double precision :: maxgausdist2

    double precision :: inv_width
    double precision :: c_width2, r_width2, r2

    inv_width = -1.0d0 / (4.0d0 * width**2)

    maxgausdist2 = (8.0d0 * width)**2
    r_width2 = r_width**2
    c_width2 = c_width**2

    aadist = 0.0d0

    do m_1 = 1, N1

        if (X1(1, m_1) > cut_distance) exit

        do m_2 = 1, N2

            if (X2(1, m_2) > cut_distance) exit

            r2 = (X2(1,m_2) - X1(1,m_1))**2

            if (r2 < maxgausdist2) then

                d = exp(r2 * inv_width )  * sin1(m_1) * sin2(m_2)

                d = d * (r_width2/(r_width2 + (x1(2,m_1) - x2(2,m_2))**2) * &
                    & c_width2/(c_width2 + (x1(3,m_1) - x2(3,m_2))**2))

                aadist = aadist + d * (1.0d0 + x1(4,m_1)*x2(4,m_2) + x1(5,m_1)*x2(5,m_2))

            end if
        end do
    end do

end function atomic_distl2

end module arad


subroutine fget_local_kernels_arad(q1, q2, z1, z2, n1, n2, sigmas, nm1, nm2, nsigmas, &
        & width, cut_distance, r_width, c_width, kernels)

    use arad, only: atomic_distl2

    implicit none

    ! ARAD descriptors for the training set, format (i,j_1,5,m_1)
    double precision, dimension(:,:,:,:), intent(in) :: q1
    double precision, dimension(:,:,:,:), intent(in) :: q2

    ! ARAD atom-types for each atom in each molecule, format (i, j_1, 2)
    double precision, dimension(:,:,:), intent(in) :: z1
    double precision, dimension(:,:,:), intent(in) :: z2

    ! List of numbers of atoms in each molecule
    integer, dimension(:), intent(in) :: n1
    integer, dimension(:), intent(in) :: n2

    ! Sigma in the Gaussian kernel
    double precision, dimension(:), intent(in) :: sigmas

    ! Number of molecules
    integer, intent(in) :: nm1
    integer, intent(in) :: nm2

    ! Number of sigmas
    integer, intent(in) :: nsigmas

    ! -1.0 / sigma^2 for use in the kernel
    double precision, dimension(nsigmas) :: inv_sigma2

    ! ARAD parameters
    double precision, intent(in) :: width
    double precision, intent(in) :: cut_distance
    double precision, intent(in) :: r_width
    double precision, intent(in) :: c_width

    ! Resulting alpha vector
    double precision, dimension(nsigmas,nm1,nm2), intent(out) :: kernels

    ! Internal counters
    integer :: i, j, k, ni, nj
    integer :: m_1, i_1, j_1

    ! Pre-computed constants
    double precision :: r_width2
    double precision :: c_width2
    double precision :: inv_cut

    ! Temporary variables necessary for parallelization
    double precision :: l2dist
    double precision, allocatable, dimension(:,:) :: atomic_distance

    ! Pre-computed terms in the full distance matrix
    double precision, allocatable, dimension(:,:) :: selfl21
    double precision, allocatable, dimension(:,:) :: selfl22

    ! Pre-computed sine terms
    double precision, allocatable, dimension(:,:,:) :: sin1
    double precision, allocatable, dimension(:,:,:) :: sin2

    ! Value of PI at full FORTRAN precision.
    double precision, parameter :: pi = 4.0d0 * atan(1.0d0)

    r_width2 = r_width**2
    c_width2 = c_width**2

    inv_cut = pi / (2.0d0 * cut_distance)
    inv_sigma2(:) = -1.0d0 / (sigmas(:))**2

    allocate(sin1(nm1, maxval(n1), maxval(n1)))
    allocate(sin2(nm2, maxval(n2), maxval(n2)))

    sin1 = 0.0d0
    sin2 = 0.0d0

    !$OMP PARALLEL DO PRIVATE(ni)
    do i = 1, nm1
        ni = n1(i)
        do m_1 = 1, ni
            do i_1 = 1, ni
                if (q1(i,i_1,1,m_1) < cut_distance) then
                    sin1(i, i_1, m_1) = 1.0d0 - sin(q1(i,i_1,1,m_1) * inv_cut)
                endif
            enddo
        enddo
    enddo
    !$OMP END PARALLEL DO

    !$OMP PARALLEL DO PRIVATE(ni)
    do i = 1, nm2
        ni = n2(i)
        do m_1 = 1, ni
            do i_1 = 1, ni
                if (q2(i,i_1,1,m_1) < cut_distance) then
                    sin2(i, i_1, m_1) = 1.0d0 - sin(q2(i,i_1,1,m_1) * inv_cut)
                endif
            enddo
        enddo
    enddo
    !$OMP END PARALLEL DO

    allocate(selfl21(nm1, maxval(n1)))
    allocate(selfl22(nm2, maxval(n2)))

    !$OMP PARALLEL DO PRIVATE(ni)
    do i = 1, nm1
        ni = n1(i)
        do i_1 = 1, ni
            selfl21(i,i_1) = atomic_distl2(q1(i,i_1,:,:), q1(i,i_1,:,:), n1(i), n1(i), &
                & sin1(i,i_1,:), sin1(i,i_1,:), width, cut_distance, r_width, c_width)
        enddo
    enddo
    !$OMP END PARALLEL DO

    !$OMP PARALLEL DO PRIVATE(ni)
    do i = 1, nm2
        ni = n2(i)
        do i_1 = 1, ni
            selfl22(i,i_1) = atomic_distl2(q2(i,i_1,:,:), q2(i,i_1,:,:), n2(i), n2(i), &
                & sin2(i,i_1,:), sin2(i,i_1,:), width, cut_distance, r_width, c_width)
        enddo
    enddo
    !$OMP END PARALLEL DO


    allocate(atomic_distance(maxval(n1), maxval(n2)))

    kernels(:,:,:) = 0.0d0
    atomic_distance(:,:) = 0.0d0

    !$OMP PARALLEL DO PRIVATE(l2dist,atomic_distance,ni,nj) schedule(dynamic)
    do j = 1, nm2
        nj = n2(j)
        do i = 1, nm1
            ni = n1(i)

            atomic_distance(:,:) = 0.0d0

            do i_1 = 1, ni
                do j_1 = 1, nj

                    l2dist = atomic_distl2(q1(i,i_1,:,:), q2(j,j_1,:,:), n1(i), n2(j), &
                        & sin1(i,i_1,:), sin2(j,j_1,:), width, cut_distance, r_width, c_width)

                    l2dist = selfl21(i,i_1) + selfl22(j,j_1) - 2.0d0 * l2dist &
                        & * (r_width2/(r_width2 + (z1(i,i_1,1) - z2(j,j_1,1))**2) * &
                        & c_width2/(c_width2 + (z1(i,i_1,2) - z2(j,j_1,2))**2))

                    atomic_distance(i_1,j_1) = l2dist

                enddo
            enddo

            do k = 1, nsigmas
                kernels(k, i, j) =  sum(exp(atomic_distance(:ni,:nj) * inv_sigma2(k)))
            enddo

        enddo
    enddo
    !$OMP END PARALLEL DO

    deallocate(atomic_distance)
    deallocate(selfl21)
    deallocate(selfl22)
    deallocate(sin1)
    deallocate(sin2)

end subroutine fget_local_kernels_arad


subroutine fget_local_symmetric_kernels_arad(q1, z1, n1, sigmas, nm1, nsigmas, &
        & width, cut_distance, r_width, c_width, kernels)

    use arad, only: atomic_distl2

    implicit none

    ! ARAD descriptors for the training set, format (i,j_1,5,m_1)
    double precision, dimension(:,:,:,:), intent(in) :: q1

    ! ARAD atom-types for each atom in each molecule, format (i, j_1, 2)
    double precision, dimension(:,:,:), intent(in) :: z1

    ! List of numbers of atoms in each molecule
    integer, dimension(:), intent(in) :: n1

    ! Sigma in the Gaussian kernel
    double precision, dimension(:), intent(in) :: sigmas

    ! Number of molecules
    integer, intent(in) :: nm1

    ! Number of sigmas
    integer, intent(in) :: nsigmas

    ! -1.0 / sigma^2 for use in the kernel
    double precision, dimension(nsigmas) :: inv_sigma2

    ! ARAD parameters
    double precision, intent(in) :: width
    double precision, intent(in) :: cut_distance
    double precision, intent(in) :: r_width
    double precision, intent(in) :: c_width

    ! Resulting alpha vector
    double precision, dimension(nsigmas,nm1,nm1), intent(out) :: kernels

    ! Internal counters
    integer :: i, j, k, ni, nj
    integer :: m_1, i_1, j_1

    ! Pre-computed constants
    double precision :: r_width2
    double precision :: c_width2
    double precision :: inv_cut

    ! Temporary variables necessary for parallelization
    double precision :: l2dist
    double precision, allocatable, dimension(:,:) :: atomic_distance

    ! Pre-computed terms in the full distance matrix
    double precision, allocatable, dimension(:,:) :: selfl21

    ! Pre-computed sine terms
    double precision, allocatable, dimension(:,:,:) :: sin1

    ! Value of PI at full FORTRAN precision.
    double precision, parameter :: pi = 4.0d0 * atan(1.0d0)

    r_width2 = r_width**2
    c_width2 = c_width**2

    inv_cut = pi / (2.0d0 * cut_distance)
    inv_sigma2(:) = -1.0d0 / (sigmas(:))**2

    allocate(sin1(nm1, maxval(n1), maxval(n1)))

    !$OMP PARALLEL DO PRIVATE(ni)
    do i = 1, nm1
        ni = n1(i)
        do m_1 = 1, ni
            do i_1 = 1, ni
                sin1(i, i_1, m_1) = 1.0d0 - sin(q1(i,i_1,1,m_1) * inv_cut)
            enddo
        enddo
    enddo
    !$OMP END PARALLEL DO

    allocate(selfl21(nm1, maxval(n1)))

    !$OMP PARALLEL DO PRIVATE(ni)
    do i = 1, nm1
        ni = n1(i)
        do i_1 = 1, ni
            selfl21(i,i_1) = atomic_distl2(q1(i,i_1,:,:), q1(i,i_1,:,:), n1(i), n1(i), &
                & sin1(i,i_1,:), sin1(i,i_1,:), width, cut_distance, r_width, c_width)
        enddo
    enddo
    !$OMP END PARALLEL DO

    allocate(atomic_distance(maxval(n1), maxval(n1)))

    kernels(:,:,:) = 0.0d0
    atomic_distance(:,:) = 0.0d0

    !$OMP PARALLEL DO PRIVATE(l2dist,atomic_distance,ni,nj) schedule(dynamic)
    do j = 1, nm1
        nj = n1(j)
        do i = 1, j
            ni = n1(i)

            atomic_distance(:,:) = 0.0d0

            do i_1 = 1, ni
                do j_1 = 1, nj

                    l2dist = atomic_distl2(q1(i,i_1,:,:), q1(j,j_1,:,:), n1(i), n1(j), &
                        & sin1(i,i_1,:), sin1(j,j_1,:), width, cut_distance, r_width, c_width)

                    l2dist = selfl21(i,i_1) + selfl21(j,j_1) - 2.0d0 * l2dist &
                        & * (r_width2/(r_width2 + (z1(i,i_1,1) - z1(j,j_1,1))**2) &
                        & * c_width2/(c_width2 + (z1(i,i_1,2) - z1(j,j_1,2))**2))

                    atomic_distance(i_1,j_1) = l2dist

                enddo
            enddo

            do k = 1, nsigmas
                kernels(k, i, j) =  sum(exp(atomic_distance(:ni,:nj) * inv_sigma2(k)))
                kernels(k, j, i) =  kernels(k, i, j)
            enddo

        enddo
    enddo
    !$OMP END PARALLEL DO

    deallocate(atomic_distance)
    deallocate(selfl21)
    deallocate(sin1)

end subroutine fget_local_symmetric_kernels_arad

subroutine fget_atomic_kernels_arad(q1, q2, z1, z2, n1, n2, sigmas, na1, na2, nsigmas, &
        & width, cut_distance, r_width, c_width, kernels)

    use arad, only: atomic_distl2

    implicit none

    ! ARAD descriptors for each atom in the training set, format (i,5,m_1)
    double precision, dimension(:,:,:), intent(in) :: q1
    double precision, dimension(:,:,:), intent(in) :: q2

    ! ARAD atom-types for each atom, format (i, 2)
    double precision, dimension(:,:), intent(in) :: z1
    double precision, dimension(:,:), intent(in) :: z2

    ! Sigma in the Gaussian kernel
    double precision, dimension(:), intent(in) :: sigmas

    ! List of numbers of atoms in each molecule
    integer, dimension(:), intent(in) :: n1
    integer, dimension(:), intent(in) :: n2

    ! Number of atom
    integer, intent(in) :: na1
    integer, intent(in) :: na2

    ! Number of sigmas
    integer, intent(in) :: nsigmas

    ! -1.0 / sigma^2 for use in the kernel
    double precision, dimension(nsigmas) :: inv_sigma2

    ! ARAD parameters
    double precision, intent(in) :: width
    double precision, intent(in) :: cut_distance
    double precision, intent(in) :: r_width
    double precision, intent(in) :: c_width

    ! Resulting alpha vector
    double precision, dimension(nsigmas,na1,na2), intent(out) :: kernels

    ! Internal counters
    integer :: i, j, k, ni
    integer :: m_1

    ! Pre-computed constants
    double precision :: r_width2
    double precision :: c_width2
    double precision :: inv_cut

    ! Temporary variables necessary for parallelization
    double precision :: l2dist

    ! Pre-computed terms in the full distance matrix
    double precision, allocatable, dimension(:) :: selfl21
    double precision, allocatable, dimension(:) :: selfl22

    ! Pre-computed sine terms
    double precision, allocatable, dimension(:,:) :: sin1
    double precision, allocatable, dimension(:,:) :: sin2

    ! Value of PI at full FORTRAN precision.
    double precision, parameter :: pi = 4.0d0 * atan(1.0d0)

    r_width2 = r_width**2
    c_width2 = c_width**2

    inv_cut = pi / (2.0d0 * cut_distance)
    inv_sigma2(:) = -1.0d0 / (sigmas(:))**2

    allocate(sin1(na1, maxval(n1)))
    allocate(sin2(na2, maxval(n2)))

    !$OMP PARALLEL DO PRIVATE(ni)
    do i = 1, na1
        ni = n1(i)
        do m_1 = 1, ni
            sin1(i, m_1) = 1.0d0 - sin(q1(i,1,m_1) * inv_cut)
        enddo
    enddo
    !$OMP END PARALLEL DO

    !$OMP PARALLEL DO PRIVATE(ni)
    do i = 1, na2
        ni = n2(i)
        do m_1 = 1, ni
            sin2(i, m_1) = 1.0d0 - sin(q2(i,1,m_1) * inv_cut)
        enddo
    enddo
    !$OMP END PARALLEL DO

    allocate(selfl21(na1))
    allocate(selfl22(na2))

    !$OMP PARALLEL DO PRIVATE(ni)
    do i = 1, na1
        selfl21(i) = atomic_distl2(q1(i,:,:), q1(i,:,:), n1(i), n1(i), &
            & sin1(i,:), sin1(i,:), width, cut_distance, r_width, c_width)
    enddo
    !$OMP END PARALLEL DO

    !$OMP PARALLEL DO PRIVATE(ni)
    do i = 1, na2
        selfl22(i) = atomic_distl2(q2(i,:,:), q2(i,:,:), n2(i), n2(i), &
            & sin2(i,:), sin2(i,:), width, cut_distance, r_width, c_width)
    enddo
    !$OMP END PARALLEL DO

    kernels(:,:,:) = 0.0d0

    !$OMP PARALLEL DO PRIVATE(l2dist) schedule(dynamic)
    do j = 1, na2
        do i = 1, na1

            l2dist = atomic_distl2(q1(i,:,:), q2(j,:,:), n1(i), n2(j), &
                & sin1(i,:), sin2(j,:), width, cut_distance, r_width, c_width)

            l2dist = selfl21(i) + selfl22(j) - 2.0d0 * l2dist &
                & * (r_width2/(r_width2 + (z1(i,1) - z2(j,1))**2) * &
                & c_width2/(c_width2 + (z1(i,2) - z2(j,2))**2))

            do k = 1, nsigmas
                kernels(k, i, j) =  exp(l2dist * inv_sigma2(k))
            enddo

        enddo
    enddo
    !$OMP END PARALLEL DO

    deallocate(selfl21)
    deallocate(selfl22)
    deallocate(sin1)
    deallocate(sin2)

end subroutine fget_atomic_kernels_arad


subroutine fget_atomic_symmetric_kernels_arad(q1, z1, n1, sigmas, na1, nsigmas, &
        & width, cut_distance, r_width, c_width, kernels)

    use arad, only: atomic_distl2

    implicit none

    ! ARAD descriptors for each atom in the training set, format (i,5,m_1)
    double precision, dimension(:,:,:), intent(in) :: q1

    ! ARAD atom-types for each atom, format (i, 2)
    double precision, dimension(:,:), intent(in) :: z1

    ! Sigma in the Gaussian kernel
    double precision, dimension(:), intent(in) :: sigmas

    ! List of numbers of atoms in each molecule
    integer, dimension(:), intent(in) :: n1

    ! Number of atom
    integer, intent(in) :: na1

    ! Number of sigmas
    integer, intent(in) :: nsigmas

    ! -1.0 / sigma^2 for use in the kernel
    double precision, dimension(nsigmas) :: inv_sigma2

    ! ARAD parameters
    double precision, intent(in) :: width
    double precision, intent(in) :: cut_distance
    double precision, intent(in) :: r_width
    double precision, intent(in) :: c_width

    ! Resulting alpha vector
    double precision, dimension(nsigmas,na1,na1), intent(out) :: kernels

    ! Internal counters
    integer :: i, j, k, ni
    integer :: m_1

    ! Pre-computed constants
    double precision :: r_width2
    double precision :: c_width2
    double precision :: inv_cut

    ! Temporary variables necessary for parallelization
    double precision :: l2dist

    ! Pre-computed terms in the full distance matrix
    double precision, allocatable, dimension(:) :: selfl21

    ! Pre-computed sine terms
    double precision, allocatable, dimension(:,:) :: sin1
    
    ! Value of PI at full FORTRAN precision.
    double precision, parameter :: pi = 4.0d0 * atan(1.0d0)

    r_width2 = r_width**2
    c_width2 = c_width**2

    inv_cut = pi / (2.0d0 * cut_distance)
    inv_sigma2(:) = -1.0d0 / (sigmas(:))**2

    allocate(sin1(na1, maxval(n1)))

    !$OMP PARALLEL DO PRIVATE(ni)
    do i = 1, na1
        ni = n1(i)
        do m_1 = 1, ni
            sin1(i, m_1) = 1.0d0 - sin(q1(i,1,m_1) * inv_cut)
        enddo
    enddo
    !$OMP END PARALLEL DO

    allocate(selfl21(na1))

    !$OMP PARALLEL DO PRIVATE(ni)
    do i = 1, na1
        selfl21(i) = atomic_distl2(q1(i,:,:), q1(i,:,:), n1(i), n1(i), &
            & sin1(i,:), sin1(i,:), width, cut_distance, r_width, c_width)
    enddo
    !$OMP END PARALLEL DO

    kernels(:,:,:) = 0.0d0

    !$OMP PARALLEL DO PRIVATE(l2dist) schedule(dynamic)
    do j = 1, na1
        do i = j, na1

            l2dist = atomic_distl2(q1(i,:,:), q1(j,:,:), n1(i), n1(j), &
                & sin1(i,:), sin1(j,:), width, cut_distance, r_width, c_width)

            l2dist = selfl21(i) + selfl21(j) - 2.0d0 * l2dist &
                & * (r_width2/(r_width2 + (z1(i,1) - z1(j,1))**2) * &
                & c_width2/(c_width2 + (z1(i,2) - z1(j,2))**2))

            do k = 1, nsigmas
                kernels(k, i, j) =  exp(l2dist * inv_sigma2(k))
                kernels(k, j, i) =  exp(l2dist * inv_sigma2(k))
            enddo

        enddo
    enddo
    !$OMP END PARALLEL DO

    deallocate(selfl21)
    deallocate(sin1)

end subroutine fget_atomic_symmetric_kernels_arad


subroutine fget_global_symmetric_kernels_arad(q1, z1, n1, sigmas, nm1, nsigmas, &
        & width, cut_distance, r_width, c_width, kernels)

    use arad, only: atomic_distl2

    implicit none

    ! ARAD descriptors for the training set, format (i,j_1,5,m_1)
    double precision, dimension(:,:,:,:), intent(in) :: q1

    ! ARAD atom-types for each atom in each molecule, format (i, j_1, 2)
    double precision, dimension(:,:,:), intent(in) :: z1

    ! List of numbers of atoms in each molecule
    integer, dimension(:), intent(in) :: n1

    ! Sigma in the Gaussian kernel
    double precision, dimension(:), intent(in) :: sigmas

    ! Number of molecules
    integer, intent(in) :: nm1

    ! Number of sigmas
    integer, intent(in) :: nsigmas

    ! -1.0 / sigma^2 for use in the kernel
    double precision, dimension(nsigmas) :: inv_sigma2

    ! ARAD parameters
    double precision, intent(in) :: width
    double precision, intent(in) :: cut_distance
    double precision, intent(in) :: r_width
    double precision, intent(in) :: c_width

    ! Resulting alpha vector
    double precision, dimension(nsigmas,nm1,nm1), intent(out) :: kernels

    ! Internal counters
    integer :: i, j, k, ni, nj
    integer :: m_1, i_1, j_1

    ! Pre-computed constants
    double precision :: r_width2
    double precision :: c_width2
    double precision :: inv_cut

    ! Temporary variables necessary for parallelization
    double precision :: l2dist
    double precision, allocatable, dimension(:,:) :: atomic_distance

    ! Pre-computed terms in the full distance matrix
<<<<<<< HEAD
    double precision, allocatable, dimension(:) :: selfl21
=======
    double precision, allocatable, dimension(:,:) :: selfl21
>>>>>>> b01d815b

    ! Pre-computed sine terms
    double precision, allocatable, dimension(:,:,:) :: sin1

    ! Value of PI at full FORTRAN precision.
    double precision, parameter :: pi = 4.0d0 * atan(1.0d0)

<<<<<<< HEAD
    double precision :: mol_dist

=======
>>>>>>> b01d815b
    r_width2 = r_width**2
    c_width2 = c_width**2

    inv_cut = pi / (2.0d0 * cut_distance)
    inv_sigma2(:) = -1.0d0 / (sigmas(:))**2

    allocate(sin1(nm1, maxval(n1), maxval(n1)))

    !$OMP PARALLEL DO PRIVATE(ni)
    do i = 1, nm1
        ni = n1(i)
        do m_1 = 1, ni
            do i_1 = 1, ni
                sin1(i, i_1, m_1) = 1.0d0 - sin(q1(i,i_1,1,m_1) * inv_cut)
            enddo
        enddo
    enddo
    !$OMP END PARALLEL DO

<<<<<<< HEAD
    allocate(selfl21(nm1))

    selfl21 = 0.0d0

    !$OMP PARALLEL DO PRIVATE(ni) REDUCTION(+:selfl21)
    do i = 1, nm1
        ni = n1(i)
        do i_1 = 1, ni
            do j_1 = 1, ni

                selfl21(i) = selfl21(i) + atomic_distl2(q1(i,i_1,:,:), q1(i,j_1,:,:), n1(i), n1(i), &
                    & sin1(i,i_1,:), sin1(i,j_1,:), width, cut_distance, r_width, c_width) &
                    & * (r_width2/(r_width2 + (z1(i,i_1,1) - z1(i,j_1,1))**2) * &
                       & c_width2/(c_width2 + (z1(i,i_1,2) - z1(i,j_1,2))**2))

            enddo
=======
    allocate(selfl21(nm1, maxval(n1)))

    !$OMP PARALLEL DO PRIVATE(ni)
    do i = 1, nm1
        ni = n1(i)
        do i_1 = 1, ni
            selfl21(i,i_1) = atomic_distl2(q1(i,i_1,:,:), q1(i,i_1,:,:), n1(i), n1(i), &
                & sin1(i,i_1,:), sin1(i,i_1,:), width, cut_distance, r_width, c_width)
>>>>>>> b01d815b
        enddo
    enddo
    !$OMP END PARALLEL DO

    allocate(atomic_distance(maxval(n1), maxval(n1)))

    kernels(:,:,:) = 0.0d0
    atomic_distance(:,:) = 0.0d0

<<<<<<< HEAD
    !$OMP PARALLEL DO PRIVATE(l2dist,atomic_distance,ni,nj,mol_dist) schedule(dynamic)
    do j = 1, nm1
        nj = n1(j)
        do i = 1, j! nm1
=======
    !$OMP PARALLEL DO PRIVATE(l2dist,atomic_distance,ni,nj) schedule(dynamic)
    do j = 1, nm1
        nj = n1(j)
        do i = 1, j
>>>>>>> b01d815b
            ni = n1(i)

            atomic_distance(:,:) = 0.0d0

            do i_1 = 1, ni
                do j_1 = 1, nj

                    l2dist = atomic_distl2(q1(i,i_1,:,:), q1(j,j_1,:,:), n1(i), n1(j), &
                        & sin1(i,i_1,:), sin1(j,j_1,:), width, cut_distance, r_width, c_width)

<<<<<<< HEAD
                    L2dist =  l2dist * (r_width2/(r_width2 + (z1(i,i_1,1) - z1(j,j_1,1))**2) * &
                                      & c_width2/(c_width2 + (z1(i,i_1,2) - z1(j,j_1,2))**2))
=======
                    l2dist = selfl21(i,i_1) + selfl21(j,j_1) - 2.0d0 * l2dist &
                        & * (r_width2/(r_width2 + (z1(i,i_1,1) - z1(j,j_1,1))**2) &
                        & * c_width2/(c_width2 + (z1(i,i_1,2) - z1(j,j_1,2))**2))
>>>>>>> b01d815b

                    atomic_distance(i_1,j_1) = l2dist

                enddo
            enddo

<<<<<<< HEAD
            mol_dist = selfl21(i) + selfl21(j) - 2.0d0 * sum(atomic_distance(:ni,:nj))

            do k = 1, nsigmas
                kernels(k, i, j) =  exp(mol_dist * inv_sigma2(k))
=======
            do k = 1, nsigmas
                kernels(k, i, j) =  exp(sum(atomic_distance(:ni,:nj)) * inv_sigma2(k))
>>>>>>> b01d815b
                kernels(k, j, i) =  kernels(k, i, j)
            enddo

        enddo
    enddo
    !$OMP END PARALLEL DO

    deallocate(atomic_distance)
    deallocate(selfl21)
    deallocate(sin1)

end subroutine fget_global_symmetric_kernels_arad


subroutine fget_global_kernels_arad(q1, q2, z1, z2, n1, n2, sigmas, nm1, nm2, nsigmas, &
        & width, cut_distance, r_width, c_width, kernels)

    use arad, only: atomic_distl2

    implicit none

    ! ARAD descriptors for the training set, format (i,j_1,5,m_1)
    double precision, dimension(:,:,:,:), intent(in) :: q1
    double precision, dimension(:,:,:,:), intent(in) :: q2

    ! ARAD atom-types for each atom in each molecule, format (i, j_1, 2)
    double precision, dimension(:,:,:), intent(in) :: z1
    double precision, dimension(:,:,:), intent(in) :: z2

    ! List of numbers of atoms in each molecule
    integer, dimension(:), intent(in) :: n1
    integer, dimension(:), intent(in) :: n2

    ! Sigma in the Gaussian kernel
    double precision, dimension(:), intent(in) :: sigmas

    ! Number of molecules
    integer, intent(in) :: nm1
    integer, intent(in) :: nm2

    ! Number of sigmas
    integer, intent(in) :: nsigmas

    ! -1.0 / sigma^2 for use in the kernel
    double precision, dimension(nsigmas) :: inv_sigma2

    ! ARAD parameters
    double precision, intent(in) :: width
    double precision, intent(in) :: cut_distance
    double precision, intent(in) :: r_width
    double precision, intent(in) :: c_width

    ! Resulting alpha vector
    double precision, dimension(nsigmas,nm1,nm2), intent(out) :: kernels

    ! Internal counters
    integer :: i, j, k, ni, nj
    integer :: m_1, i_1, j_1

    ! Pre-computed constants
    double precision :: r_width2
    double precision :: c_width2
    double precision :: inv_cut

    ! Temporary variables necessary for parallelization
    double precision :: l2dist
    double precision, allocatable, dimension(:,:) :: atomic_distance

    ! Pre-computed terms in the full distance matrix
<<<<<<< HEAD
    double precision, allocatable, dimension(:) :: selfl21
    double precision, allocatable, dimension(:) :: selfl22
=======
    double precision, allocatable, dimension(:,:) :: selfl21
    double precision, allocatable, dimension(:,:) :: selfl22
>>>>>>> b01d815b

    ! Pre-computed sine terms
    double precision, allocatable, dimension(:,:,:) :: sin1
    double precision, allocatable, dimension(:,:,:) :: sin2

    ! Value of PI at full FORTRAN precision.
    double precision, parameter :: pi = 4.0d0 * atan(1.0d0)

<<<<<<< HEAD
    double precision :: mol_dist

=======
>>>>>>> b01d815b
    r_width2 = r_width**2
    c_width2 = c_width**2

    inv_cut = pi / (2.0d0 * cut_distance)
    inv_sigma2(:) = -1.0d0 / (sigmas(:))**2

    allocate(sin1(nm1, maxval(n1), maxval(n1)))
    allocate(sin2(nm2, maxval(n2), maxval(n2)))

    sin1 = 0.0d0
    sin2 = 0.0d0

    !$OMP PARALLEL DO PRIVATE(ni)
    do i = 1, nm1
        ni = n1(i)
        do m_1 = 1, ni
            do i_1 = 1, ni
                if (q1(i,i_1,1,m_1) < cut_distance) then
                    sin1(i, i_1, m_1) = 1.0d0 - sin(q1(i,i_1,1,m_1) * inv_cut)
                endif
            enddo
        enddo
    enddo
    !$OMP END PARALLEL DO

    !$OMP PARALLEL DO PRIVATE(ni)
    do i = 1, nm2
        ni = n2(i)
        do m_1 = 1, ni
            do i_1 = 1, ni
                if (q2(i,i_1,1,m_1) < cut_distance) then
                    sin2(i, i_1, m_1) = 1.0d0 - sin(q2(i,i_1,1,m_1) * inv_cut)
                endif
            enddo
        enddo
    enddo
    !$OMP END PARALLEL DO

<<<<<<< HEAD
    allocate(selfl21(nm1))
    allocate(selfl22(nm2))

    selfl21 = 0.0d0
    selfl22 = 0.0d0

    !$OMP PARALLEL DO PRIVATE(ni) REDUCTION(+:selfl21)
    do i = 1, nm1
        ni = n1(i)
        do i_1 = 1, ni
            do j_1 = 1, ni

                selfl21(i) = selfl21(i) + atomic_distl2(q1(i,i_1,:,:), q1(i,j_1,:,:), n1(i), n1(i), &
                    & sin1(i,i_1,:), sin1(i,j_1,:), width, cut_distance, r_width, c_width) &
                    & * (r_width2/(r_width2 + (z1(i,i_1,1) - z1(i,j_1,1))**2) * &
                       & c_width2/(c_width2 + (z1(i,i_1,2) - z1(i,j_1,2))**2))

            enddo
=======
    allocate(selfl21(nm1, maxval(n1)))
    allocate(selfl22(nm2, maxval(n2)))

    !$OMP PARALLEL DO PRIVATE(ni)
    do i = 1, nm1
        ni = n1(i)
        do i_1 = 1, ni
            selfl21(i,i_1) = atomic_distl2(q1(i,i_1,:,:), q1(i,i_1,:,:), n1(i), n1(i), &
                & sin1(i,i_1,:), sin1(i,i_1,:), width, cut_distance, r_width, c_width)
>>>>>>> b01d815b
        enddo
    enddo
    !$OMP END PARALLEL DO

<<<<<<< HEAD
    !$OMP PARALLEL DO PRIVATE(ni) REDUCTION(+:selfl22)
    do i = 1, nm2
        ni = n2(i)
        do i_1 = 1, ni
            do j_1 = 1, ni

                selfl22(i) = selfl22(i) + atomic_distl2(q2(i,i_1,:,:), q2(i,j_1,:,:), n2(i), n2(i), &
                    & sin2(i,i_1,:), sin2(i,j_1,:), width, cut_distance, r_width, c_width) &
                    &* (r_width2/(r_width2 + (z2(i,i_1,1) - z2(i,j_1,1))**2) * &
                      & c_width2/(c_width2 + (z2(i,i_1,2) - z2(i,j_1,2))**2))


            enddo
=======
    !$OMP PARALLEL DO PRIVATE(ni)
    do i = 1, nm2
        ni = n2(i)
        do i_1 = 1, ni
            selfl22(i,i_1) = atomic_distl2(q2(i,i_1,:,:), q2(i,i_1,:,:), n2(i), n2(i), &
                & sin2(i,i_1,:), sin2(i,i_1,:), width, cut_distance, r_width, c_width)
>>>>>>> b01d815b
        enddo
    enddo
    !$OMP END PARALLEL DO


    allocate(atomic_distance(maxval(n1), maxval(n2)))

    kernels(:,:,:) = 0.0d0
    atomic_distance(:,:) = 0.0d0

<<<<<<< HEAD
    !$OMP PARALLEL DO PRIVATE(l2dist,atomic_distance,ni,nj,mol_dist) schedule(dynamic)
=======
    !$OMP PARALLEL DO PRIVATE(l2dist,atomic_distance,ni,nj) schedule(dynamic)
>>>>>>> b01d815b
    do j = 1, nm2
        nj = n2(j)
        do i = 1, nm1
            ni = n1(i)

            atomic_distance(:,:) = 0.0d0

            do i_1 = 1, ni
                do j_1 = 1, nj

                    l2dist = atomic_distl2(q1(i,i_1,:,:), q2(j,j_1,:,:), n1(i), n2(j), &
                        & sin1(i,i_1,:), sin2(j,j_1,:), width, cut_distance, r_width, c_width)

<<<<<<< HEAD
                    L2dist =  l2dist * (r_width2/(r_width2 + (z1(i,i_1,1) - z2(j,j_1,1))**2) * &
                       & c_width2/(c_width2 + (z1(i,i_1,2) - z2(j,j_1,2))**2))
=======
                    l2dist = selfl21(i,i_1) + selfl22(j,j_1) - 2.0d0 * l2dist &
                        & * (r_width2/(r_width2 + (z1(i,i_1,1) - z2(j,j_1,1))**2) * &
                        & c_width2/(c_width2 + (z1(i,i_1,2) - z2(j,j_1,2))**2))
>>>>>>> b01d815b

                    atomic_distance(i_1,j_1) = l2dist

                enddo
            enddo

<<<<<<< HEAD
            mol_dist = selfl21(i) + selfl22(j) - 2.0d0 * sum(atomic_distance(:ni,:nj))

            do k = 1, nsigmas
                kernels(k, i, j) =  exp(mol_dist * inv_sigma2(k))
=======
            do k = 1, nsigmas
                kernels(k, i, j) =  exp(sum(atomic_distance(:ni,:nj)) * inv_sigma2(k))
>>>>>>> b01d815b
            enddo

        enddo
    enddo
    !$OMP END PARALLEL DO

    deallocate(atomic_distance)
    deallocate(selfl21)
    deallocate(selfl22)
    deallocate(sin1)
    deallocate(sin2)

end subroutine fget_global_kernels_arad<|MERGE_RESOLUTION|>--- conflicted
+++ resolved
@@ -696,23 +696,15 @@
     double precision, allocatable, dimension(:,:) :: atomic_distance
 
     ! Pre-computed terms in the full distance matrix
-<<<<<<< HEAD
     double precision, allocatable, dimension(:) :: selfl21
-=======
-    double precision, allocatable, dimension(:,:) :: selfl21
->>>>>>> b01d815b
 
     ! Pre-computed sine terms
     double precision, allocatable, dimension(:,:,:) :: sin1
 
     ! Value of PI at full FORTRAN precision.
     double precision, parameter :: pi = 4.0d0 * atan(1.0d0)
-
-<<<<<<< HEAD
     double precision :: mol_dist
 
-=======
->>>>>>> b01d815b
     r_width2 = r_width**2
     c_width2 = c_width**2
 
@@ -732,7 +724,6 @@
     enddo
     !$OMP END PARALLEL DO
 
-<<<<<<< HEAD
     allocate(selfl21(nm1))
 
     selfl21 = 0.0d0
@@ -749,16 +740,6 @@
                        & c_width2/(c_width2 + (z1(i,i_1,2) - z1(i,j_1,2))**2))
 
             enddo
-=======
-    allocate(selfl21(nm1, maxval(n1)))
-
-    !$OMP PARALLEL DO PRIVATE(ni)
-    do i = 1, nm1
-        ni = n1(i)
-        do i_1 = 1, ni
-            selfl21(i,i_1) = atomic_distl2(q1(i,i_1,:,:), q1(i,i_1,:,:), n1(i), n1(i), &
-                & sin1(i,i_1,:), sin1(i,i_1,:), width, cut_distance, r_width, c_width)
->>>>>>> b01d815b
         enddo
     enddo
     !$OMP END PARALLEL DO
@@ -768,17 +749,11 @@
     kernels(:,:,:) = 0.0d0
     atomic_distance(:,:) = 0.0d0
 
-<<<<<<< HEAD
     !$OMP PARALLEL DO PRIVATE(l2dist,atomic_distance,ni,nj,mol_dist) schedule(dynamic)
     do j = 1, nm1
         nj = n1(j)
         do i = 1, j! nm1
-=======
-    !$OMP PARALLEL DO PRIVATE(l2dist,atomic_distance,ni,nj) schedule(dynamic)
-    do j = 1, nm1
-        nj = n1(j)
-        do i = 1, j
->>>>>>> b01d815b
+
             ni = n1(i)
 
             atomic_distance(:,:) = 0.0d0
@@ -789,29 +764,18 @@
                     l2dist = atomic_distl2(q1(i,i_1,:,:), q1(j,j_1,:,:), n1(i), n1(j), &
                         & sin1(i,i_1,:), sin1(j,j_1,:), width, cut_distance, r_width, c_width)
 
-<<<<<<< HEAD
                     L2dist =  l2dist * (r_width2/(r_width2 + (z1(i,i_1,1) - z1(j,j_1,1))**2) * &
                                       & c_width2/(c_width2 + (z1(i,i_1,2) - z1(j,j_1,2))**2))
-=======
-                    l2dist = selfl21(i,i_1) + selfl21(j,j_1) - 2.0d0 * l2dist &
-                        & * (r_width2/(r_width2 + (z1(i,i_1,1) - z1(j,j_1,1))**2) &
-                        & * c_width2/(c_width2 + (z1(i,i_1,2) - z1(j,j_1,2))**2))
->>>>>>> b01d815b
 
                     atomic_distance(i_1,j_1) = l2dist
 
                 enddo
             enddo
 
-<<<<<<< HEAD
             mol_dist = selfl21(i) + selfl21(j) - 2.0d0 * sum(atomic_distance(:ni,:nj))
 
             do k = 1, nsigmas
                 kernels(k, i, j) =  exp(mol_dist * inv_sigma2(k))
-=======
-            do k = 1, nsigmas
-                kernels(k, i, j) =  exp(sum(atomic_distance(:ni,:nj)) * inv_sigma2(k))
->>>>>>> b01d815b
                 kernels(k, j, i) =  kernels(k, i, j)
             enddo
 
@@ -881,13 +845,8 @@
     double precision, allocatable, dimension(:,:) :: atomic_distance
 
     ! Pre-computed terms in the full distance matrix
-<<<<<<< HEAD
     double precision, allocatable, dimension(:) :: selfl21
     double precision, allocatable, dimension(:) :: selfl22
-=======
-    double precision, allocatable, dimension(:,:) :: selfl21
-    double precision, allocatable, dimension(:,:) :: selfl22
->>>>>>> b01d815b
 
     ! Pre-computed sine terms
     double precision, allocatable, dimension(:,:,:) :: sin1
@@ -896,11 +855,8 @@
     ! Value of PI at full FORTRAN precision.
     double precision, parameter :: pi = 4.0d0 * atan(1.0d0)
 
-<<<<<<< HEAD
     double precision :: mol_dist
 
-=======
->>>>>>> b01d815b
     r_width2 = r_width**2
     c_width2 = c_width**2
 
@@ -939,7 +895,6 @@
     enddo
     !$OMP END PARALLEL DO
 
-<<<<<<< HEAD
     allocate(selfl21(nm1))
     allocate(selfl22(nm2))
 
@@ -958,22 +913,11 @@
                        & c_width2/(c_width2 + (z1(i,i_1,2) - z1(i,j_1,2))**2))
 
             enddo
-=======
-    allocate(selfl21(nm1, maxval(n1)))
-    allocate(selfl22(nm2, maxval(n2)))
-
-    !$OMP PARALLEL DO PRIVATE(ni)
-    do i = 1, nm1
-        ni = n1(i)
-        do i_1 = 1, ni
-            selfl21(i,i_1) = atomic_distl2(q1(i,i_1,:,:), q1(i,i_1,:,:), n1(i), n1(i), &
-                & sin1(i,i_1,:), sin1(i,i_1,:), width, cut_distance, r_width, c_width)
->>>>>>> b01d815b
-        enddo
-    enddo
-    !$OMP END PARALLEL DO
-
-<<<<<<< HEAD
+
+        enddo
+    enddo
+    !$OMP END PARALLEL DO
+
     !$OMP PARALLEL DO PRIVATE(ni) REDUCTION(+:selfl22)
     do i = 1, nm2
         ni = n2(i)
@@ -987,14 +931,7 @@
 
 
             enddo
-=======
-    !$OMP PARALLEL DO PRIVATE(ni)
-    do i = 1, nm2
-        ni = n2(i)
-        do i_1 = 1, ni
-            selfl22(i,i_1) = atomic_distl2(q2(i,i_1,:,:), q2(i,i_1,:,:), n2(i), n2(i), &
-                & sin2(i,i_1,:), sin2(i,i_1,:), width, cut_distance, r_width, c_width)
->>>>>>> b01d815b
+
         enddo
     enddo
     !$OMP END PARALLEL DO
@@ -1005,11 +942,9 @@
     kernels(:,:,:) = 0.0d0
     atomic_distance(:,:) = 0.0d0
 
-<<<<<<< HEAD
+
     !$OMP PARALLEL DO PRIVATE(l2dist,atomic_distance,ni,nj,mol_dist) schedule(dynamic)
-=======
-    !$OMP PARALLEL DO PRIVATE(l2dist,atomic_distance,ni,nj) schedule(dynamic)
->>>>>>> b01d815b
+
     do j = 1, nm2
         nj = n2(j)
         do i = 1, nm1
@@ -1023,29 +958,21 @@
                     l2dist = atomic_distl2(q1(i,i_1,:,:), q2(j,j_1,:,:), n1(i), n2(j), &
                         & sin1(i,i_1,:), sin2(j,j_1,:), width, cut_distance, r_width, c_width)
 
-<<<<<<< HEAD
+
                     L2dist =  l2dist * (r_width2/(r_width2 + (z1(i,i_1,1) - z2(j,j_1,1))**2) * &
                        & c_width2/(c_width2 + (z1(i,i_1,2) - z2(j,j_1,2))**2))
-=======
-                    l2dist = selfl21(i,i_1) + selfl22(j,j_1) - 2.0d0 * l2dist &
-                        & * (r_width2/(r_width2 + (z1(i,i_1,1) - z2(j,j_1,1))**2) * &
-                        & c_width2/(c_width2 + (z1(i,i_1,2) - z2(j,j_1,2))**2))
->>>>>>> b01d815b
+
 
                     atomic_distance(i_1,j_1) = l2dist
 
                 enddo
             enddo
 
-<<<<<<< HEAD
             mol_dist = selfl21(i) + selfl22(j) - 2.0d0 * sum(atomic_distance(:ni,:nj))
 
             do k = 1, nsigmas
                 kernels(k, i, j) =  exp(mol_dist * inv_sigma2(k))
-=======
-            do k = 1, nsigmas
-                kernels(k, i, j) =  exp(sum(atomic_distance(:ni,:nj)) * inv_sigma2(k))
->>>>>>> b01d815b
+
             enddo
 
         enddo
