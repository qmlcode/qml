--- conflicted
+++ resolved
@@ -85,7 +85,7 @@
         print("ERROR: Unknown sorting scheme requested")
         raise SystemExit
 
-<<<<<<< HEAD
+
 def generate_atomic_coulomb_matrix(nuclear_charges, coordinates, size = 23, sorting = "distance",
             central_cutoff = 1e6, central_decay = -1, interaction_cutoff = 1e6, interaction_decay = -1):
     """ Creates a Coulomb Matrix representation of the local environment of a central atom.
@@ -158,9 +158,7 @@
         :return: nD representation - shape (:math:`N_{atoms}`, size(size+1)/2)
         :rtype: numpy array
     """
-=======
-def generate_atomic_coulomb_matrix(nuclear_charges, coordinates, size = 23, sorting = "distance"):
->>>>>>> 1fd5d960
+
 
     if (sorting == "row-norm"):
         return fgenerate_local_coulomb_matrix(nuclear_charges,
