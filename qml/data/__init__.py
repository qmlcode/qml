# MIT License
#
# Copyright (c) 2017 Anders S. Christensen
#
# Permission is hereby granted, free of charge, to any person obtaining a copy
# of this software and associated documentation files (the "Software"), to deal
# in the Software without restriction, including without limitation the rights
# to use, copy, modify, merge, publish, distribute, sublicense, and/or sell
# copies of the Software, and to permit persons to whom the Software is
# furnished to do so, subject to the following conditions:
#
# The above copyright notice and this permission notice shall be included in all
# copies or substantial portions of the Software.
#
# THE SOFTWARE IS PROVIDED "AS IS", WITHOUT WARRANTY OF ANY KIND, EXPRESS OR
# IMPLIED, INCLUDING BUT NOT LIMITED TO THE WARRANTIES OF MERCHANTABILITY,
# FITNESS FOR A PARTICULAR PURPOSE AND NONINFRINGEMENT. IN NO EVENT SHALL THE
# AUTHORS OR COPYRIGHT HOLDERS BE LIABLE FOR ANY CLAIM, DAMAGES OR OTHER
# LIABILITY, WHETHER IN AN ACTION OF CONTRACT, TORT OR OTHERWISE, ARISING FROM,
# OUT OF OR IN CONNECTION WITH THE SOFTWARE OR THE USE OR OTHER DEALINGS IN THE
# SOFTWARE.

<<<<<<< HEAD

from .xyzdataprovider import XYZDataProvider
from .compound import Compound
from .alchemy import ELEMENT_NAME, NUCLEAR_CHARGE
=======
from .compound import Compound
>>>>>>> 95799e12
<|MERGE_RESOLUTION|>--- conflicted
+++ resolved
@@ -20,11 +20,6 @@
 # OUT OF OR IN CONNECTION WITH THE SOFTWARE OR THE USE OR OTHER DEALINGS IN THE
 # SOFTWARE.
 
-<<<<<<< HEAD
 
 from .xyzdataprovider import XYZDataProvider
-from .compound import Compound
-from .alchemy import ELEMENT_NAME, NUCLEAR_CHARGE
-=======
-from .compound import Compound
->>>>>>> 95799e12
+from .compound import Compound