# MIT License
#
# Copyright (c) 2016 Anders Steen Christensen, Felix Faber
#
# Permission is hereby granted, free of charge, to any person obtaining a copy
# of this software and associated documentation files (the "Software"), to deal
# in the Software without restriction, including without limitation the rights
# to use, copy, modify, merge, publish, distribute, sublicense, and/or sell
# copies of the Software, and to permit persons to whom the Software is
# furnished to do so, subject to the following conditions:
#
# The above copyright notice and this permission notice shall be included in all
# copies or substantial portions of the Software.
#
# THE SOFTWARE IS PROVIDED "AS IS", WITHOUT WARRANTY OF ANY KIND, EXPRESS OR
# IMPLIED, INCLUDING BUT NOT LIMITED TO THE WARRANTIES OF MERCHANTABILITY,
# FITNESS FOR A PARTICULAR PURPOSE AND NONINFRINGEMENT. IN NO EVENT SHALL THE
# AUTHORS OR COPYRIGHT HOLDERS BE LIABLE FOR ANY CLAIM, DAMAGES OR OTHER
# LIABILITY, WHETHER IN AN ACTION OF CONTRACT, TORT OR OTHERWISE, ARISING FROM,
# OUT OF OR IN CONNECTION WITH THE SOFTWARE OR THE USE OR OTHER DEALINGS IN THE
# SOFTWARE.

from __future__ import print_function

import numpy as np
import collections

from .data import NUCLEAR_CHARGE

from .representations import generate_coulomb_matrix
from .representations import generate_atomic_coulomb_matrix
from .representations import generate_bob
from .representations import generate_eigenvalue_coulomb_matrix
from .representations import generate_slatm

from .arad import generate_arad_representation

class Compound(object):
    """ The ``Compound`` class is used to store data from  

<<<<<<< HEAD
=======
        :param xyz: Option to initialize the ``Compound`` with data from an XYZ file.
        :type xyz: string
    """

>>>>>>> 46511482
    def __init__(self, xyz = None):

        empty_array = np.asarray([], dtype = float)

        self.molid = float("nan")
        self.name = None

        # Information about the compound
        self.natoms = float("nan")
        self.natypes = {}
        self.atomtypes = empty_array
        self.atomtype_indices = collections.defaultdict(list)
        self.nuclear_charges = empty_array
        self.coordinates = empty_array
        self.active_atoms = empty_array
<<<<<<< HEAD
        self.unit_cell = empty_array
=======
        self.unit_cell = None
>>>>>>> 46511482

        # Container for misc properties
        self.energy = float("nan")
        self.properties = empty_array
        self.properties2 = empty_array

        # Representations:
        self.representation = empty_array

        if xyz is not None:
            self.read_xyz(xyz)

    def generate_coulomb_matrix(self, size = 23, sorting = "row-norm"):
<<<<<<< HEAD

=======
        """ Generates a sorted molecular coulomb and stores it in the ``representation`` variable.
    Sorting either by ``"row-norm"`` or ``"unsorted"``.
    ``size=`` denotes the max number of atoms in the molecule (thus the size of the resulting square matrix.
    The resulting matrix is the upper triangle put into the form of a 1D-vector.

    :param size: Max number of atoms in representation.
    :type size: integer
    :param sorting: Matrix sorting scheme, "row-norm" or "unsorted".
    :type sorting: string
    """
>>>>>>> 46511482
        self.representation = generate_coulomb_matrix(self.nuclear_charges, 
            self.coordinates, size = size, sorting = sorting)

    def generate_eigenvalue_coulomb_matrix(self, size = 23):
<<<<<<< HEAD

=======
        """ Generates the eigenvalue-Coulomb matrix representation and stores it in the ``representation`` variable.
    ``size=`` denotes the max number of atoms in the molecule (thus the size of the resulting square matrix.
    The resulting matrix is in the form of a 1D-vector.

    :param size: Max number of atoms in representation.
    :type size: integer
    """
>>>>>>> 46511482
        self.representation = generate_eigenvalue_coulomb_matrix(
                self.nuclear_charges, self.coordinates, size = size)

    def generate_atomic_coulomb_matrix(self, size = 23, sorting = "row-norm"):
<<<<<<< HEAD

=======
        """ Generates a list of sorted Coulomb matrices and stores it in the ``representation`` variable.
    Sorting either by ``"row-norm"`` or ``"distance"``, the latter refers to sorting by distance to each query atom.
    ``size=`` denotes the max number of atoms in the molecule (thus the size of the resulting square matrix.
    The resulting matrix is the upper triangle put into the form of a 1D-vector.

    :param size: Max number of atoms in representation.
    :type size: integer
    :param sorting: Matrix sorting scheme, "row-norm" or "distance".
    :type sorting: string
    """
>>>>>>> 46511482
        self.representation = generate_atomic_coulomb_matrix(
            self.nuclear_charges, self.coordinates, size = size, sorting = sorting)

    def generate_bob(self, asize = {"O":3, "C":7, "N":3, "H":16, "S":1}):
<<<<<<< HEAD

=======
        """ Generates a bag-of-bonds (BOB) representation of the molecule and stores it in the ``representation`` variable. 
    ``asize=`` is the maximum number of atoms of each type (necessary to generate bags of minimal sizes).
    The resulting matrix is the BOB representation put into the form of a 1D-vector.

    :param size: Max number of atoms in representation.
    :type size: integer
    :param asize: Max number of each element type.
    :type asize: dict
    """
>>>>>>> 46511482
        self.representation = generate_bob(self.nuclear_charges, self.coordinates, 
                self.atomtypes, asize = asize)

    def generate_arad_representation(self, size = 23):
<<<<<<< HEAD

        arad = ARAD(maxMolSize = size, maxAts = size)
        self.representation = arad.describe(self.coordinates,
                self.nuclear_charges)
=======
        """Generates the representation for the ARAD-kernel. Note that this representation is incompatible with generic ``qml.kernel.*`` kernels.
    :param size: Max number of atoms in representation.
    :type size: integer
    """
        self.representation = generate_arad_representation(self.coordinates,
                self.nuclear_charges, size=size)

        assert (self.representation).shape[0] == size, "ERROR: Check ARAD descriptor size!"
        assert (self.representation).shape[2] == size, "ERROR: Check ARAD descriptor size!"

    def generate_slatm(self, mbtypes,
        local=False, sigmas=[0.05,0.05], dgrids=[0.03,0.03], rcut=4.8, pbc='000',
        alchemy=False, rpower=6):
        """Generate Spectrum of London and Axillrod-Teller-Muto potential (SLATM) representation.
    Both global (``local=False``) and local (``local=True``) SLATM are available.

    A version that works for periodic boundary conditions will be released soon.

    NOTE: You will need to run the ``get_slatm_mbtypes()`` function to get the ``mbtypes`` input (or generate it manually).

    :param mbtypes: Many-body types for the whole dataset, including 1-, 2- and 3-body types. Could be obtained by calling ``get_slatm_mbtypes()``.
    :type mbtypes: list
    :param local: Generate a local representation. Defaulted to False (i.e., global representation); otherwise, atomic version.
    :type local: bool
    :param sigmas: Controlling the width of Gaussian smearing function for 2- and 3-body parts, defaulted to [0.05,0.05], usually these do not need to be adjusted.
    :type sigmas: list
    :param dgrids: The interval between two sampled internuclear distances and angles, defaulted to [0.03,0.03], no need for change, compromised for speed and accuracy.
    :type dgrids: list
    :param rcut: Cut-off radius, defaulted to 4.8 Angstrom.
    :type rcut: float
    :param alchemy: Swith to use the alchemy version of SLATM. (default=False)
    :type alchemy: bool
    :param pbc: defaulted to '000', meaning it's a molecule; the three digits in the string corresponds to x,y,z direction
    :type pbc: string
    :param rpower: The power of R in 2-body potential, defaulted to London potential (=6).
    :type rpower: float
    :return: 1D SLATM representation
    :rtype: numpy array
    """

        slatm = generate_slatm(self.coordinates, self.nuclear_charges, mbtypes, local=local, 
                sigmas=sigmas, dgrids=dgrids, rcut=rcut, unit_cell=self.unit_cell, 
                alchemy=alchemy, rpower=rpower)
        if local: slatm = np.asarray(slatm)
        self.representation = slatm
>>>>>>> 46511482

        assert (self.representation).shape[0] == size, "ERROR: Check ARAD descriptor size!"
        assert (self.representation).shape[2] == size, "ERROR: Check ARAD descriptor size!"

    def read_xyz(self, filename):
<<<<<<< HEAD
=======
        """(Re-)initializes the Compound-object with data from an xyz-file.

    :param filename: Input xyz-filename.
    :type filename: string
    """
>>>>>>> 46511482
    
        f = open(filename, "r")
        lines = f.readlines()
        f.close()
    
        self.natoms = int(lines[0])
        self.atomtypes = np.empty(self.natoms, dtype=str)
        self.nuclear_charges = np.empty(self.natoms, dtype=int)
        self.coordinates = np.empty((self.natoms, 3), dtype=float)
    
        self.name = filename
    
        for i, line in enumerate(lines[2:]):
            tokens = line.split()
    
            if len(tokens) < 4:
                break
    
            self.atomtypes[i] = tokens[0]
            self.atomtype_indices[tokens[0]].append(i)
            self.nuclear_charges[i] = NUCLEAR_CHARGE[tokens[0]]
    
            self.coordinates[i] = np.asarray(tokens[1:4], dtype=float)
    
        self.natypes = dict([(key, len(value)) for key,value in self.atomtype_indices.items()])<|MERGE_RESOLUTION|>--- conflicted
+++ resolved
@@ -38,13 +38,10 @@
 class Compound(object):
     """ The ``Compound`` class is used to store data from  
 
-<<<<<<< HEAD
-=======
         :param xyz: Option to initialize the ``Compound`` with data from an XYZ file.
         :type xyz: string
     """
 
->>>>>>> 46511482
     def __init__(self, xyz = None):
 
         empty_array = np.asarray([], dtype = float)
@@ -60,11 +57,7 @@
         self.nuclear_charges = empty_array
         self.coordinates = empty_array
         self.active_atoms = empty_array
-<<<<<<< HEAD
-        self.unit_cell = empty_array
-=======
         self.unit_cell = None
->>>>>>> 46511482
 
         # Container for misc properties
         self.energy = float("nan")
@@ -78,80 +71,22 @@
             self.read_xyz(xyz)
 
     def generate_coulomb_matrix(self, size = 23, sorting = "row-norm"):
-<<<<<<< HEAD
-
-=======
-        """ Generates a sorted molecular coulomb and stores it in the ``representation`` variable.
-    Sorting either by ``"row-norm"`` or ``"unsorted"``.
-    ``size=`` denotes the max number of atoms in the molecule (thus the size of the resulting square matrix.
-    The resulting matrix is the upper triangle put into the form of a 1D-vector.
-
-    :param size: Max number of atoms in representation.
-    :type size: integer
-    :param sorting: Matrix sorting scheme, "row-norm" or "unsorted".
-    :type sorting: string
-    """
->>>>>>> 46511482
         self.representation = generate_coulomb_matrix(self.nuclear_charges, 
             self.coordinates, size = size, sorting = sorting)
 
     def generate_eigenvalue_coulomb_matrix(self, size = 23):
-<<<<<<< HEAD
-
-=======
-        """ Generates the eigenvalue-Coulomb matrix representation and stores it in the ``representation`` variable.
-    ``size=`` denotes the max number of atoms in the molecule (thus the size of the resulting square matrix.
-    The resulting matrix is in the form of a 1D-vector.
-
-    :param size: Max number of atoms in representation.
-    :type size: integer
-    """
->>>>>>> 46511482
         self.representation = generate_eigenvalue_coulomb_matrix(
                 self.nuclear_charges, self.coordinates, size = size)
 
     def generate_atomic_coulomb_matrix(self, size = 23, sorting = "row-norm"):
-<<<<<<< HEAD
-
-=======
-        """ Generates a list of sorted Coulomb matrices and stores it in the ``representation`` variable.
-    Sorting either by ``"row-norm"`` or ``"distance"``, the latter refers to sorting by distance to each query atom.
-    ``size=`` denotes the max number of atoms in the molecule (thus the size of the resulting square matrix.
-    The resulting matrix is the upper triangle put into the form of a 1D-vector.
-
-    :param size: Max number of atoms in representation.
-    :type size: integer
-    :param sorting: Matrix sorting scheme, "row-norm" or "distance".
-    :type sorting: string
-    """
->>>>>>> 46511482
         self.representation = generate_atomic_coulomb_matrix(
             self.nuclear_charges, self.coordinates, size = size, sorting = sorting)
 
     def generate_bob(self, asize = {"O":3, "C":7, "N":3, "H":16, "S":1}):
-<<<<<<< HEAD
-
-=======
-        """ Generates a bag-of-bonds (BOB) representation of the molecule and stores it in the ``representation`` variable. 
-    ``asize=`` is the maximum number of atoms of each type (necessary to generate bags of minimal sizes).
-    The resulting matrix is the BOB representation put into the form of a 1D-vector.
-
-    :param size: Max number of atoms in representation.
-    :type size: integer
-    :param asize: Max number of each element type.
-    :type asize: dict
-    """
->>>>>>> 46511482
         self.representation = generate_bob(self.nuclear_charges, self.coordinates, 
                 self.atomtypes, asize = asize)
 
     def generate_arad_representation(self, size = 23):
-<<<<<<< HEAD
-
-        arad = ARAD(maxMolSize = size, maxAts = size)
-        self.representation = arad.describe(self.coordinates,
-                self.nuclear_charges)
-=======
         """Generates the representation for the ARAD-kernel. Note that this representation is incompatible with generic ``qml.kernel.*`` kernels.
     :param size: Max number of atoms in representation.
     :type size: integer
@@ -197,38 +132,34 @@
                 alchemy=alchemy, rpower=rpower)
         if local: slatm = np.asarray(slatm)
         self.representation = slatm
->>>>>>> 46511482
 
         assert (self.representation).shape[0] == size, "ERROR: Check ARAD descriptor size!"
         assert (self.representation).shape[2] == size, "ERROR: Check ARAD descriptor size!"
 
     def read_xyz(self, filename):
-<<<<<<< HEAD
-=======
         """(Re-)initializes the Compound-object with data from an xyz-file.
 
     :param filename: Input xyz-filename.
     :type filename: string
     """
->>>>>>> 46511482
-    
+
         f = open(filename, "r")
         lines = f.readlines()
         f.close()
-    
+
         self.natoms = int(lines[0])
         self.atomtypes = np.empty(self.natoms, dtype=str)
         self.nuclear_charges = np.empty(self.natoms, dtype=int)
         self.coordinates = np.empty((self.natoms, 3), dtype=float)
-    
+
         self.name = filename
-    
+
         for i, line in enumerate(lines[2:]):
             tokens = line.split()
-    
+
             if len(tokens) < 4:
                 break
-    
+
             self.atomtypes[i] = tokens[0]
             self.atomtype_indices[tokens[0]].append(i)
             self.nuclear_charges[i] = NUCLEAR_CHARGE[tokens[0]]
